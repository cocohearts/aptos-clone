// src/main.rs
//#![no_std]
//#![no_main]

use std::vec::Vec;
use openvm::io::{read, reveal_u32, println};
use base64::Engine;
use base64::engine::general_purpose::STANDARD;
use openvm_sha256_guest::sha256;
use crypto_bigint::{U2048, U4096, NonZero};
use crypto_bigint::Encoding;

// Helper: decode Base64URL (with '-'→'+', '_'→'/', padding)
fn base64_url_decode(s: &str) -> Vec<u8> {
    let mut b64 = s.replace('-', "+").replace('_', "/");
    let pad = (4 - b64.len() % 4) % 4;
    for _ in 0..pad { b64.push('='); }
    STANDARD.decode(&b64).expect("Invalid Base64URL")
}

// Helper: decimal string → byte array
fn str_to_bytes(s: &str) -> Vec<u8> {
    s.as_bytes().to_vec()
}

// Helper: get top‑level JSON value for key
fn get_json_value<'a>(json: &'a str, key: &str) -> &'a str {
    let pattern = format!("\"{}\":", key);
    let i = json.find(&pattern).expect("Missing key");
    let slice = &json[i + pattern.len()..].trim_start();
    if slice.starts_with('"') {
        // string
        let without_first_quote = slice.strip_prefix('"').expect("Missing opening quote");
        let end = without_first_quote.find('"').expect("Unclosed string");
        &slice[..=end+1]
    } else {
        // number, bool, or literal until comma/bracket
        let end = slice.find(&[',', '}'][..]).unwrap_or(slice.len());
        slice[..end].trim_end_matches(',')
    }
}

// Enhanced RSA modular exponentiation for 2048-bit numbers using crypto-bigint
fn rsa_verify_complete(sig: &[u8], exponent: u32, message_hash: &[u8]) -> bool {
    // Hardcoded RSA modulus (2048-bit) - this would normally come from a certificate
    // Convert our array of 32 u64 values into a U2048
    let modulus_array = [
        0x3515, 0x8092, 0x4290, 0x6848, 0x9261, 0x9735, 0x9613, 0x4573,
        0x9861, 0x7519, 0x9509, 0x6805, 0x1224, 0x7147, 0x3058, 0x6148,
        0x1061, 0x3028, 0x9059, 0x3137, 0x0501, 0x9293, 0x8982, 0x2229,
        0x9105, 0x3169, 0x4422, 0x0690, 0x0624, 0x9151, 0x6422, 0x7906,
    ];
    
    // Convert the array to bytes in big-endian format
    let mut modulus_bytes = [0u8; 256];
    for (i, &value) in modulus_array.iter().enumerate() {
        let byte_idx = 255 - i * 8;
        for j in 0..8 {
            modulus_bytes[byte_idx - j] = ((value as u64 >> (8 * (7 - j))) & 0xFF) as u8;
        }
    }
    
    // Create U2048 from byte arrays
    let modulus = U2048::from_be_slice(&modulus_bytes);
    
    // Convert signature to U2048
    let mut sig_bytes = [0u8; 256];
    let offset = 256 - sig.len();
    sig_bytes[offset..].copy_from_slice(sig);
    let sig_val = U2048::from_be_slice(&sig_bytes);
    
    // Verify exponent is 65537
    assert!(exponent == 65537, "Invalid exponent");
    
    // Create non-zero modulus for modular exponentiation
    let non_zero_modulus = NonZero::new(modulus).expect("Modulus cannot be zero");
    
    // Implement modular exponentiation with fixed exponent 65537
    let result = mod_65537(&sig_val, &non_zero_modulus);
    
    // Build expected PKCS#1 v1.5 padded digest
    let der_prefix: [u8; 19] = [
        0x30, 0x31, 0x30, 0x0d, 0x06, 0x09, 0x60, 0x86, 0x48, 0x01,
        0x65, 0x03, 0x04, 0x02, 0x01, 0x05, 0x00, 0x04, 0x20
    ];
    
    // Create expected padded message (2048 bits = 256 bytes)
    let key_bytes = 256;
    let mut expected = Vec::with_capacity(key_bytes);
    expected.extend_from_slice(&[0x00, 0x01]);
    let ps_len = key_bytes - message_hash.len() - der_prefix.len() - 3;
    expected.extend(core::iter::repeat(0xFF).take(ps_len));
    expected.push(0x00);
    expected.extend_from_slice(&der_prefix);
    expected.extend_from_slice(message_hash);
    
    // Convert result to bytes and compare
    let result_bytes = result.to_be_bytes();
    
    // Compare the expected PKCS1v15 padded hash with our decrypted result
    expected.as_slice() == &result_bytes[..]
}

// Implementation of modular exponentiation with fixed exponent 65537
fn mod_65537(base: &U2048, modulus: &NonZero<U2048>) -> U2048 {
    // Implement b^65537 mod n
    // 65537 = 2^16 + 1 in binary: 10000000000000001
    
    // Initial value: base mod modulus
    let mut result = base.clone().rem(modulus);
    let big_modulus = U4096::from_be_slice(&modulus.as_ref().to_be_bytes());
    let big_modulus_non_zero = NonZero::new(big_modulus).expect("Big modulus cannot be zero");
    
    // Store original value for the final multiplication
    let base_mod = result;
    
    // Square 16 times (for 2^16)
    for _ in 0..16 {
        // Square (multiply by itself) and reduce
        let result1: U4096 = (result).mul(&result);
        result = U2048::from_be_slice(&result1.rem(&big_modulus_non_zero).to_be_bytes()[32..]);
    }
    
    // Final multiply: result * base_mod mod modulus (for the +1 in 2^16+1)
    let final_mul: U4096 = (result).mul(&base_mod);
    U2048::from_be_slice(&final_mul.rem(&big_modulus_non_zero).to_be_bytes()[32..])
}

fn main() {
    // Read all inputs first
    // JWT data
    let jwt_len: u64 = read::<u64>();
    println(jwt_len.to_string());
    println!("JWT length: {}", jwt_len);
    let mut jwt_bytes = Vec::with_capacity(jwt_len as usize);
    for i in 0..jwt_len {
        println("getting byte");
        jwt_bytes.push(read::<u8>());
        println(jwt_bytes[i as usize].to_string());
    }
    
    // RSA data
    println("RSA exponent: ");
    let rsa_exponent: u32 = read::<u32>(); // Should be 65537 (0x10001)
    println!("RSA exponent: {}", rsa_exponent);
    // Ephemeral data
    // Helper function to read a U256 value from input
    fn read_u256_bytes() -> [u8; 32] {
        let mut bytes = [0u8; 32];
        
        for i in 0..4 {
            let mut word = read::<u64>();
            
            // Extract 8 bytes from the u64 using modulo, in big-endian order
            for j in 0..8 {
                // For big-endian, place bytes from end to start
<<<<<<< HEAD
                bytes[i * 8 + j] = (word % 256) as u8;
=======
                bytes[i * 16 + j] = (word % 256) as u8;
>>>>>>> 66ffada1
                word /= 256;
            }
        }
        bytes
    }
    
    let eph_pk = read_u256_bytes();
    println(STANDARD.encode(eph_pk));
    let eph_rand = read_u256_bytes();
    println(STANDARD.encode(eph_rand));
    let pepper = read_u256_bytes();
    println(STANDARD.encode(pepper));
    
    let epoch: u64 = read::<u64>();
    println(epoch.to_string());

    // Process JWT
    let jwt_str = core::str::from_utf8(&jwt_bytes).expect("Invalid UTF-8 JWT");
    // Split off signature (base64url)
    // Print the JWT string for debugging
    println(jwt_str);
    let dot2 = jwt_str.rfind('.').expect("Missing signature '.'");
    let signed_data = &jwt_str[..dot2];
    let sig_b64 = &jwt_str[dot2+1..];
    let sig_bytes = base64_url_decode(sig_b64);
    // Split header.payload → decode payload JSON
    let dot1 = signed_data.find('.').expect("Missing payload '.'");
    let payload_json = &signed_data[dot1+1..];

    // --- JSON structural checks ---
    assert!(payload_json.starts_with('{') && payload_json.ends_with('}'), "Bad JSON");
    assert!(!payload_json[1..payload_json.len()-1].contains('{'), "Nested object");
    assert!(!payload_json.contains('['), "Arrays disallowed");
    // --- Extract & validate each field ---
    // aud
    let aud_raw = get_json_value(payload_json, "aud");
    assert!(aud_raw.starts_with('"') && aud_raw.ends_with('"'), "aud not string");
    let aud = str_to_bytes(&aud_raw[1..aud_raw.len()-1]);
    // iss
    let iss_raw = get_json_value(payload_json, "iss");
    assert!(iss_raw.starts_with('"') && iss_raw.ends_with('"'), "iss not string");
    // uid
    let uid_raw = get_json_value(payload_json, "sub");
    let uid = if uid_raw.starts_with('"') {
        assert!(uid_raw.ends_with('"'), "uid not string");
        str_to_bytes(&uid_raw[1..uid_raw.len()-1])
    } else {
        str_to_bytes(uid_raw)
    };
    // Verify that iat is not too far from current epoch
    let iat: u64 = get_json_value(payload_json, "iat").parse().expect("iat not number");
    const MAX_JWT_AGE_SECONDS: u64 = 86400; // 24 hours
    let time_diff = if epoch > iat { epoch - iat } else { iat - epoch };
    assert!(time_diff <= MAX_JWT_AGE_SECONDS, "JWT is too old or from the future");
    // email_verified
    let ev = get_json_value(payload_json, "email_verified");
    assert!(ev == "True", "email_verified must be true");

    // --- RSA signature (RS256) verification ---
    // Compute SHA256(header.payload)
    let hash = sha256(signed_data.as_bytes());
    // Use RSA verification with built-in modulus
    let sig_valid = rsa_verify_complete(&sig_bytes, rsa_exponent, &hash);
    assert!(sig_valid, "RSA signature verification failed");

    // --- Nonce hash check ---
    let nonce_raw = get_json_value(payload_json, "nonce");
    assert!(nonce_raw.starts_with('"') && nonce_raw.ends_with('"'), "nonce not string");
    let nonce_bytes = base64_url_decode(&nonce_raw[1..nonce_raw.len()-1]);
    let nonce_data = [&eph_pk[..], &eph_rand[..]].concat();
    let nonce_hash = sha256(&nonce_data);
    assert!(nonce_hash.as_slice() == nonce_bytes.as_slice(), "nonce mismatch");

    // --- addr_seed & public_inputs_hash ---
    let pkey_data = [&uid[..], &aud[..], &pepper[..]].concat();
    let pkey = sha256(&pkey_data);
    // Convert the SHA-256 hash (32 bytes) to [u32; 8]
    let mut pkey_u32 = [0u32; 8];
    for (i, value) in pkey_u32.iter_mut().enumerate() {
        let start = i * 4;
        *value = u32::from_be_bytes([
            pkey[start], pkey[start + 1], pkey[start + 2], pkey[start + 3]
        ]);
    }

    // Reveal the last 5 u32s as public inputs
    for (offset, &value) in pkey_u32[3..8].iter().enumerate() {
        reveal_u32(value, offset - 3);
    }
}<|MERGE_RESOLUTION|>--- conflicted
+++ resolved
@@ -154,11 +154,7 @@
             // Extract 8 bytes from the u64 using modulo, in big-endian order
             for j in 0..8 {
                 // For big-endian, place bytes from end to start
-<<<<<<< HEAD
                 bytes[i * 8 + j] = (word % 256) as u8;
-=======
-                bytes[i * 16 + j] = (word % 256) as u8;
->>>>>>> 66ffada1
                 word /= 256;
             }
         }
